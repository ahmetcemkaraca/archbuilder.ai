Project-wide Copilot instructions for ArchBuilder.AI autonomous development across desktop/cloud/Revit. Keep answers concise; code complete and runnable.

<<<<<<< HEAD
## MANDATORY DEVELOPMENT WORKFLOW
**Always** use **Context7** MCP server tools when I need code generation, setup or configuration steps, or library/API documentation. This means you should automatically use the Context7 MCP tools to resolve library id and get library docs without me having to explicitly ask.

### GIT BRANCH WORKFLOW
**ALWAYS** work with feature branches for every task/implementation:

#### Git Branch Strategy:
1. **Create Feature Branch**: Before starting any task, create a new branch from develop
   ```bash
   git checkout develop
   git pull origin develop
   git checkout -b feature/task-name-description
=======
## 🔧 MANDATORY DEVELOPMENT WORKFLOW
### Before ANY Function Implementation or Code Fix:
**ALWAYS** read the relevant `*.instructions.md` files from `.github/instructions/` directory before writing or modifying any code. This is **NON-NEGOTIABLE** and ensures consistency, security, and quality across the entire codebase.
**Always** use Context7 MCP tools when I need code generation, setup or configuration steps, or library/API documentation. This means you should automatically use the Context7 MCP tools to resolve library id and get library docs without me having to explicitly ask.

### 🌟 GITFLOW WORKFLOW (Issue-first)
**ALWAYS** start from an Issue, then work with GitFlow branch structure:

#### GitFlow Branch Strategy:
1. **Main Branches**:
   - `main`: Production-ready code (stable releases only)
   - `develop`: Integration branch (active development)

2. **Supporting Branches**:
   ```bash
   # Features: develop → feature → develop
   git checkout develop
   git pull origin develop
   git checkout -b feature/123-add-user-login
   
   # Hotfixes: main → hotfix → main + develop
   git checkout main
   git pull origin main
   git checkout -b hotfix/456-critical-bug
   
   # Releases: develop → release → main + develop
   git checkout develop
   git pull origin develop
   git checkout -b release/1.2.0
>>>>>>> b59cc0f6
   ```

3. **Branch Naming Convention**:
   - `feature/<issue-number>-<kebab-title>` (from develop)
   - `release/<version>` (from develop, merge to main + develop)
   - `hotfix/<issue-number>-<kebab-title>` (from main, merge to main + develop)
   - `docs/<kebab-title>` (from develop)

4. **Work on Feature Branch**: 
   - Make all commits to the feature branch
   - Use descriptive commit messages with conventional commits format
   - Push feature branch to origin regularly

5. **Submit for Review (PR)**:
   - **Features/Docs**: PR from `feature/*` → `develop`
   - **Releases**: PR from `release/*` → `main` (then merge `main` → `develop`)
   - **Hotfixes**: PR from `hotfix/*` → `main` (then merge `main` → `develop`)
   - Use conventional commits; PR title conventional (`feat(scope): summary`)
   - Link the issue in PR description using `Closes #<id>`
   - Prefer Squash & Merge; delete branch after merge
   - **NEVER** merge directly to `main` except through releases/hotfixes

6. **Example Workflow**:
   ```bash
<<<<<<< HEAD
   # Start new task
   git checkout develop
   git pull origin develop
   git checkout -b feature/project-management-views
=======
   # Start from issue
   # 1. Create/assign GitHub issue first
   # 2. Start feature development
   git checkout develop
   git pull origin develop
   git checkout -b feature/123-project-management-views
>>>>>>> b59cc0f6
   
   # Work and commit
   git add .
   git commit -m "feat(desktop): implement project dashboard UI"
   git push origin feature/123-project-management-views
   
   # Submit PR: feature/123-project-management-views → develop
   # PR title: "feat(desktop): implement project management views"
   # PR body: "Closes #123"
   ```
<<<<<<< HEAD
6. **Remote Repository**: Ensure remote `origin` is set to `https://github.com/ahmetcemkaraca/archbuilder.ai.git`. All pushes (branches and tags) must target this remote.

### Before ANY Function Implementation or Code Fix:
**ALWAYS** read the relevant `*.instructions.md` files from `.github/instructions/` directory before writing or modifying any code. This is **NON-NEGOTIABLE** and ensures consistency, security, and quality across the entire codebase.
=======
### Before ANY Implementation:
>>>>>>> b59cc0f6

#### MANDATORY Issue-First Workflow:
**Every task MUST start with an issue and follow GitFlow**

1. **Create GitHub Issue First**:
   ```bash
   # Create issue via GitHub CLI or web interface
   gh issue create --title "feat: PostgreSQL connection pool optimization" --body "Implement connection pooling optimization as per TODO.md task 5"
   ```

2. **Commit Current State**:
   ```bash
   # Always commit current state before starting new work
   git add .
   git commit -m "checkpoint: save current progress before task #<issue-number>"
   git push origin <current-branch>
   ```

#### Before Coding Checklist:
- [ ] **Issue Assignment** - Assign the GitHub issue to yourself
- [ ] **Context Rehydration** - Read `.mds/context/current-context.md` and `docs/registry/*.json` first
- [ ] Read relevant instruction files based on file patterns and technologies involved
- [ ] Plan registry updates for contract changes
- [ ] Add/modify i18n resources for UI text (no hardcoding)

#### After Coding Checklist:
- [ ] Update registry files (`identifiers.json`, `endpoints.json`, `schemas.json`)
- [ ] Refresh `.mds/context/current-context.md`
- [ ] Update issue status and add comments about implementation details
- [ ] Update `CHANGELOG.md` if applicable
- [ ] Add at least one test covering new/changed contract
- [ ] Run validation scripts (Windows PowerShell):
  - `pwsh -File scripts/validate-registry.ps1`
  - `pwsh -File scripts/rehydrate-context.ps1`
- [ ] Lint/tests pass locally and in CI
- [ ] Update `version.md` (1 prompt cadence)
- [ ] Commit final state of project files


### 🚨 CRITICAL: Import Management and Documentation Automation

#### MANDATORY Import Verification Process:
After EVERY code modification or new file creation, you MUST:

1. **Check Import Resolution**: 
   ```bash
   # For Python files
   python -m py_compile path/to/file.py
   # For requirements verification
   pip check
   ```

2. **Install Missing Dependencies**:
   ```bash
   # Cloud server dependencies
   cd src/cloud-server
   pip install -r requirements.txt
   
   # Check for missing packages and add to requirements.txt
   pip freeze > current_requirements.txt
   ```

3. **Verify Import Statements**:
   - Ensure all `import` statements resolve correctly
   - Use absolute imports for clarity
   - Add missing packages to requirements.txt immediately
   - Document import failures and resolution steps

#### Dependency Management Rules:
1. **Always check imports before committing code**
2. **Update requirements.txt immediately when adding new dependencies**  
3. **Use version pinning for production dependencies**
4. **Document why each dependency is needed**
5. **Prefer stable, well-maintained packages**
6. **Test imports in clean virtual environment**

#### MANDATORY Documentation Process:
After creating ANY new module, service, or significant feature, you MUST:

1. **Create Module Documentation**:
   ```
   docs/
   ├── api/                    # API endpoint documentation
   ├── services/               # Service layer documentation  
   ├── modules/               # Individual module documentation
   ├── architecture/          # System architecture docs
   └── setup/                 # Installation and setup guides
   ```

2. **Document in Turkish** (as requested by user):
   - Create `.md` files explaining how each module works
   - Include code examples and usage patterns
   - Document dependencies and requirements
   - Explain integration points and data flows

3. **Auto-Documentation Template**:
   ```markdown
   # [Module Name] Dokümantasyonu
   
   ## Genel Bakış
   [Modülün ne yaptığının açıklaması]
   
   ## Kurulum ve Bağımlılıklar
   ```bash
   pip install [required-packages]
   ```
   
   ## Kullanım
   [Kod örnekleri ve kullanım şekilleri]
   
   ## API Referansı
   [Fonksiyonlar, sınıflar ve metodlar]
   
   ## Konfigürasyon
   [Yapılandırma seçenekleri]
   
   ## Hata Yönetimi
   [Yaygın hatalar ve çözümleri]
   ```

#### Dependency Management Rules:
1. **Always check imports before committing code**
2. **Update requirements.txt immediately when adding new dependencies**  
3. **Use version pinning for production dependencies**
4. **Document why each dependency is needed**
5. **Prefer stable, well-maintained packages**
6. **Test imports in clean virtual environment**

#### Documentation Standards:
1. **Turkish language for user-facing documentation**
2. **English for technical/code documentation**
3. **Include practical examples and code snippets**
4. **Update docs immediately after code changes**
5. **Link related modules and services**
6. **Document error scenarios and troubleshooting**

#### Environment Targets:
- **Cloud server**: Python 3.11 or 3.12 (pin in CI and docs)
- **Desktop**: WPF on .NET (target Revit-supported runtime)
- **Target Stack**: Desktop (WPF), Cloud (FastAPI), Revit Plugin

#### Rollback/Rollforward:
- **Rollback**: Use `git revert` for faulty commits (never force-push on shared branches)
- **Hotfix**: Create `hotfix/<short-desc>` if recovery > 15 minutes
- **Data Safety**: Require dry-run + backup plan for destructive migrations

### 📋 Development Standards & Quality Gates

#### Quality Gates:
- Lint/format, unit + integration, smoke/e2e. Ship only when green. Provide rollback steps.

#### Artifacts to Maintain:
- README.md (how to run, test, deploy)
- CHANGELOG.md (semantic, user-facing)
- ADRs for significant decisions
- RISKS.md for top risks + mitigations
- .env.example (document environment variables)

#### Security Defaults:
- Validate inputs (schema), sanitize outputs, authn/authz where relevant, secret hygiene, dependency audits.
- Input Validation: Schema validation, sanitize outputs
- Authentication/Authorization: Implement where relevant
- Secret Hygiene: No secrets in code, use `.env` and secret stores
- Dependency Audits: Regular security checks
- OWASP Basics: Apply security fundamentals

#### Session Hygiene:
- Scope: One prompt = ~3-7 tasks; avoid scope creep
- Responses: Prefer JSON-only for machine-consumed outputs
- Secrets: Never hardcode; use `.env` and secret stores
- Error Handling: Handle errors cleanly; avoid leaky abstractions

#### When asked for help:
- Provide a short analysis, then update the trio, then code edits with tests, then run instructions.

#### Copilot behavior:
- Keep chat replies compact. Prefer bullet lists and fenced code for commands when needed. Cite files you change.
- Use `core-development.instructions.md` for unified development rules and `role-assignment.instructions.md` for role-specific guidance.
- Legacy role-specific files remain available in individual `.github/instructions/*.instructions.md` files.

#### Error Log Management:
If user proposes incorrect/unsafe/illogical ideas:
- Append entry to `hata.md` with: date/time, mistaken idea (verbatim), diagnosis (why wrong), recommended solution

#### Teach/Coach Mode:
- Kullanıcının yanlış varsayımlarını nazikçe işaretle
- Kısa nedenini açıkla ve güvenli/uygulanabilir 2–3 alternatif yol öner
- Alternatifler için beklenen fayda/riski ve karmaşıklığı belirt
- Bir "önerilen yol" seç

Semantic Versioning (SemVer)
- Use SemVer: MAJOR.MINOR.PATCH (e.g., 1.4.2).
- Bump MAJOR for incompatible API/behavior changes, data migrations without backward compatibility, or breaking CLI flags.
- Bump MINOR for backward-compatible feature additions, new endpoints/flags, or deprecations (without removal).
- Bump PATCH for backward-compatible bug fixes, performance tweaks without API change, or doc/CI fixes.
- Keep a CHANGELOG.md with entries grouped by Added/Changed/Fixed/Removed/Deprecated/Security.
- Tie bumps to Conventional Commits: feat → MINOR, fix/perf → PATCH, refactor/docs/chore/test → PATCH (unless breaking), feat! or fix! → MAJOR.
- Tag releases (e.g., v1.5.0) and reference in version.md entries; provide rollback notes for MAJOR changes.

### Language & Output Policy (Project-wide)
This policy is mandatory and overrides any conflicting older statements:

- Code and identifiers: English
- In-code comments and log messages: English
- UI text: English by default via i18n/locale files (Turkish translation optional); never hardcode in components
- Chat responses to the user: Turkish, concise and actionable

Example (frontend i18n):
```json
{
  "common": { "save": "Kaydet", "cancel": "İptal" }
}
```

Example (backend log):
```
// Kullanıcı kaydı başarıyla tamamlandı
logger.info({ userId }, "Kullanıcı oluşturuldu");
```

### Registry & Persistent Context (Mandatory)
To prevent drift and forgetting of contracts across sessions, maintain a project registry and versioned context.

Required files/directories:
- docs/registry/identifiers.json — modules, exports, variables, config keys
- docs/registry/endpoints.json — HTTP/gRPC/GraphQL contracts (method, path, schemas, version, auth)
- docs/registry/schemas.json — data models, DB tables, migrations
- docs/registry/permissions.json — access control policies, roles, and permissions
- docs/registry/hooks.json — webhooks, event subscriptions, and related configurations
- docs/registry/secrets.json — sensitive information and secrets management
- docs/registry/configuration.json — application configuration settings
- docs/registry/logging.json — logging formats and levels
- .mds/Todo.md — task list with EARS-style requirements
- .mds/context/ — context-related files
- .mds/context/current-context.md — short technical summary of active contracts and critical variables
- .mds/context/history/ — versioned session summaries (e.g., 0001.md, 0002.md)

Rules:
1. After any change that adds/renames/deletes functions, variables, endpoints, or schemas, update the registry JSONs in the same branch and commit.
2. Before starting a new session or after summarizing/clearing context, rehydrate by reading docs/registry/*.json and .mds/context/current-context.md.
3. At session end, append a concise summary to .mds/context/history/<NNNN>.md and refresh .mds/context/current-context.md.
4. Never ship a branch where code changes the public contract without updating the registry and adding at least one test.

Minimal schemas:
```json
{
  "modules": [
    {
      "name": "user.service",
      "exports": ["createUser", "getUserById"],
      "variables": ["USER_CACHE_TTL"],
      "configKeys": ["USER_SERVICE_URL"]
    }
  ]
}
```
```json
{
  "endpoints": [
    {
      "name": "CreateUser",
      "method": "POST",
      "path": "/api/users",
      "inputSchema": "CreateUserRequest@v1",
      "outputSchema": "User@v1",
      "auth": "required"
    }
  ]
}
```

### Versioning cadence (local policy)
<<<<<<< HEAD
- Update version.md after every 1 prompt (development cycle).
=======
- Update version.md at the end of every 1 prompts (development cycle).
>>>>>>> b59cc0f6
- Use PowerShell to stamp the date/time: `Get-Date -Format 'yyyy-MM-dd HH:mm:ss'`.
- Each entry must summarize key changes, new features, or bug fixes. Do not delete previous entries.


### AI client gaps
- Implement analyze_project in AI clients; define input/output schemas and add tests.
````<|MERGE_RESOLUTION|>--- conflicted
+++ resolved
@@ -1,6 +1,5 @@
 Project-wide Copilot instructions for ArchBuilder.AI autonomous development across desktop/cloud/Revit. Keep answers concise; code complete and runnable.
 
-<<<<<<< HEAD
 ## MANDATORY DEVELOPMENT WORKFLOW
 **Always** use **Context7** MCP server tools when I need code generation, setup or configuration steps, or library/API documentation. This means you should automatically use the Context7 MCP tools to resolve library id and get library docs without me having to explicitly ask.
 
@@ -13,37 +12,6 @@
    git checkout develop
    git pull origin develop
    git checkout -b feature/task-name-description
-=======
-## 🔧 MANDATORY DEVELOPMENT WORKFLOW
-### Before ANY Function Implementation or Code Fix:
-**ALWAYS** read the relevant `*.instructions.md` files from `.github/instructions/` directory before writing or modifying any code. This is **NON-NEGOTIABLE** and ensures consistency, security, and quality across the entire codebase.
-**Always** use Context7 MCP tools when I need code generation, setup or configuration steps, or library/API documentation. This means you should automatically use the Context7 MCP tools to resolve library id and get library docs without me having to explicitly ask.
-
-### 🌟 GITFLOW WORKFLOW (Issue-first)
-**ALWAYS** start from an Issue, then work with GitFlow branch structure:
-
-#### GitFlow Branch Strategy:
-1. **Main Branches**:
-   - `main`: Production-ready code (stable releases only)
-   - `develop`: Integration branch (active development)
-
-2. **Supporting Branches**:
-   ```bash
-   # Features: develop → feature → develop
-   git checkout develop
-   git pull origin develop
-   git checkout -b feature/123-add-user-login
-   
-   # Hotfixes: main → hotfix → main + develop
-   git checkout main
-   git pull origin main
-   git checkout -b hotfix/456-critical-bug
-   
-   # Releases: develop → release → main + develop
-   git checkout develop
-   git pull origin develop
-   git checkout -b release/1.2.0
->>>>>>> b59cc0f6
    ```
 
 3. **Branch Naming Convention**:
@@ -68,19 +36,10 @@
 
 6. **Example Workflow**:
    ```bash
-<<<<<<< HEAD
    # Start new task
    git checkout develop
    git pull origin develop
    git checkout -b feature/project-management-views
-=======
-   # Start from issue
-   # 1. Create/assign GitHub issue first
-   # 2. Start feature development
-   git checkout develop
-   git pull origin develop
-   git checkout -b feature/123-project-management-views
->>>>>>> b59cc0f6
    
    # Work and commit
    git add .
@@ -91,14 +50,10 @@
    # PR title: "feat(desktop): implement project management views"
    # PR body: "Closes #123"
    ```
-<<<<<<< HEAD
 6. **Remote Repository**: Ensure remote `origin` is set to `https://github.com/ahmetcemkaraca/archbuilder.ai.git`. All pushes (branches and tags) must target this remote.
 
 ### Before ANY Function Implementation or Code Fix:
 **ALWAYS** read the relevant `*.instructions.md` files from `.github/instructions/` directory before writing or modifying any code. This is **NON-NEGOTIABLE** and ensures consistency, security, and quality across the entire codebase.
-=======
-### Before ANY Implementation:
->>>>>>> b59cc0f6
 
 #### MANDATORY Issue-First Workflow:
 **Every task MUST start with an issue and follow GitFlow**
@@ -371,11 +326,7 @@
 ```
 
 ### Versioning cadence (local policy)
-<<<<<<< HEAD
 - Update version.md after every 1 prompt (development cycle).
-=======
-- Update version.md at the end of every 1 prompts (development cycle).
->>>>>>> b59cc0f6
 - Use PowerShell to stamp the date/time: `Get-Date -Format 'yyyy-MM-dd HH:mm:ss'`.
 - Each entry must summarize key changes, new features, or bug fixes. Do not delete previous entries.
 
