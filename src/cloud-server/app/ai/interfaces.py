--- conflicted
+++ resolved
@@ -1,33 +1,19 @@
 """
-<<<<<<< HEAD
 AI Client Interfaces for ArchBuilder.AI
 
 This module defines the core protocols and abstract base classes
 for AI client implementations across different providers.
-=======
-AI Client interfaces ve abstract classes
-ArchBuilder.AI AI entegrasyonu için standart protokoller
->>>>>>> b59cc0f6
 """
 
 from __future__ import annotations
 
 from abc import ABC, abstractmethod
-<<<<<<< HEAD
 from typing import Any, Dict, Protocol, Optional
 
 
 class AIClient(Protocol):
     """Protocol defining the interface for AI client implementations."""
 
-=======
-from typing import Any, Dict, Protocol, AsyncGenerator, Optional
-
-
-class AIClient(Protocol):
-    """AI Client protokolü - tüm AI client'lar bu interface'i implement etmeli"""
-    
->>>>>>> b59cc0f6
     async def generate(self, prompt: str, **kwargs: Any) -> Dict[str, Any]:
         """
         AI response üretimi
@@ -66,80 +52,10 @@
         """Analyze project data and provide insights."""
         ...
 
-<<<<<<< HEAD
-=======
-class BaseAIClient(ABC):
-    """Abstract base class for AI clients with common functionality"""
-    
-    def __init__(self):
-        self.provider_name = "unknown"
-        self.default_model = "unknown"
-    
-    @abstractmethod
-    async def generate(self, prompt: str, **kwargs: Any) -> Dict[str, Any]:
-        """Generate AI response - must be implemented by subclasses"""
-        raise NotImplementedError("Subclasses must implement generate method")
-    
-    @abstractmethod
-    async def generate_streaming(self, prompt: str, **kwargs: Any) -> AsyncGenerator[Dict[str, Any], None]:
-        """Generate streaming response - must be implemented by subclasses"""
-        raise NotImplementedError("Subclasses must implement generate_streaming method")
-    
-    @abstractmethod
-    async def validate_credentials(self) -> bool:
-        """Validate API credentials - must be implemented by subclasses"""
-        raise NotImplementedError("Subclasses must implement validate_credentials method")
-    
-    @abstractmethod
-    async def get_model_info(self) -> Dict[str, Any]:
-        """Get model information - must be implemented by subclasses"""
-        raise NotImplementedError("Subclasses must implement get_model_info method")
-    
-    def _create_standard_response(
-        self, 
-        output: Any, 
-        metadata: Dict[str, Any],
-        error: Optional[str] = None
-    ) -> Dict[str, Any]:
-        """Standard response formatı oluştur"""
-        
-        return {
-            "provider": self.provider_name,
-            "model": metadata.get("model", self.default_model),
-            "output": output,
-            "metadata": {
-                **metadata,
-                "error": bool(error),
-                "error_message": error
-            }
-        }
-
-
-# Legacy stub classes for backward compatibility
-class OpenAIClient:
-    """Legacy OpenAI stub class - gerçek implementasyon openai/client.py'da"""
-    
-    def __init__(self):
-        import warnings
-        warnings.warn(
-            "Using legacy OpenAIClient stub. Use app.ai.openai.client.OpenAIClient instead.",
-            DeprecationWarning,
-            stacklevel=2
-        )
-    
-    async def generate(self, prompt: str, **kwargs: Any) -> Dict[str, Any]:
-        return {
-            "provider": "openai-stub", 
-            "model": "legacy-stub",
-            "output": {"message": "Legacy stub - use real OpenAI client", "input_preview": prompt[:50]}, 
-            "metadata": {"is_stub": True, **kwargs}
-        }
->>>>>>> b59cc0f6
 
 class BaseAIClient(ABC):
     """Abstract base class for AI client implementations."""
 
-<<<<<<< HEAD
     def __init__(self, config: Optional[Dict[str, Any]] = None):
         """Initialize the AI client with configuration."""
         self.config = config or {}
@@ -160,25 +76,4 @@
             "provider": self.__class__.__name__.replace("Client", "").lower(),
             "version": self.config.get("version", "unknown"),
             "model": self.config.get("model", "default")
-        }
-=======
-class VertexClient:
-    """Legacy Vertex stub class - gerçek implementasyon vertex/client.py'da"""
-    
-    def __init__(self):
-        import warnings
-        warnings.warn(
-            "Using legacy VertexClient stub. Use app.ai.vertex.client.VertexAIClient instead.",
-            DeprecationWarning,
-            stacklevel=2
-        )
-    
-    async def generate(self, prompt: str, **kwargs: Any) -> Dict[str, Any]:
-        return {
-            "provider": "vertex-stub", 
-            "model": "legacy-stub",
-            "output": {"message": "Legacy stub - use real Vertex AI client", "input_preview": prompt[:50]}, 
-            "metadata": {"is_stub": True, **kwargs}
-        }
-
->>>>>>> b59cc0f6
+        }