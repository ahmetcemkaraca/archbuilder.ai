"""
Gelişmiş AI Model Selector
Dil, karmaşıklık, dosya tipi ve cost optimizasyonu ile model seçimi
"""

from __future__ import annotations

import logging
from typing import Dict, Optional, List, Any
from enum import Enum

logger = logging.getLogger(__name__)


class ModelProvider(str, Enum):
    """AI model providers"""
    OPENAI = "openai"
    VERTEX_AI = "vertex_ai"
    AZURE_OPENAI = "azure_openai"


class TaskComplexity(str, Enum):
    """Task karmaşıklık seviyeleri"""
    SIMPLE = "simple"
    MEDIUM = "medium"
    HIGH = "high"
    CRITICAL = "critical"


class AnalysisType(str, Enum):
    """Analiz tipi kategorileri"""
    CREATION = "creation"
    VALIDATION = "validation"
    EXISTING_PROJECT_ANALYSIS = "existing_project_analysis"
    DOCUMENT_ANALYSIS = "document_analysis"
    CODE_COMPLIANCE = "code_compliance"
    COST_ESTIMATION = "cost_estimation"


class ModelConfig:
    """Model konfigürasyon bilgileri"""
    
    def __init__(
        self,
        provider: ModelProvider,
        model_name: str,
        max_tokens: int,
        cost_per_1k_tokens: float,
        languages: List[str],
        specialties: List[str],
        supports_json: bool = True,
        supports_streaming: bool = True,
        supports_multimodal: bool = False
    ):
        self.provider = provider
        self.model_name = model_name
        self.max_tokens = max_tokens
        self.cost_per_1k_tokens = cost_per_1k_tokens
        self.languages = languages
        self.specialties = specialties
        self.supports_json = supports_json
        self.supports_streaming = supports_streaming
        self.supports_multimodal = supports_multimodal


class AdvancedModelSelector:
    """Gelişmiş AI model seçimi sistemi"""
    
    def __init__(self):
        self.model_configs = {
            # OpenAI Models
            "gpt-4-turbo": ModelConfig(
                provider=ModelProvider.OPENAI,
                model_name="gpt-4-1106-preview",
                max_tokens=128000,
                cost_per_1k_tokens=0.03,
                languages=["en", "tr", "de", "fr", "es", "it", "pt", "ru"],
                specialties=["complex_reasoning", "code_generation", "architectural_analysis", "multi_format_parsing"],
                supports_multimodal=True
            ),
            "gpt-4": ModelConfig(
                provider=ModelProvider.OPENAI,
                model_name="gpt-4",
                max_tokens=8192,
                cost_per_1k_tokens=0.03,
                languages=["en", "tr", "de", "fr", "es"],
                specialties=["architectural_design", "building_codes", "revit_commands"]
            ),
            "gpt-3.5-turbo": ModelConfig(
                provider=ModelProvider.OPENAI,
                model_name="gpt-3.5-turbo-16k",
                max_tokens=16384,
                cost_per_1k_tokens=0.002,
                languages=["en", "tr", "de", "fr", "es"],
                specialties=["simple_tasks", "validation", "document_processing"]
            ),
            
            # Vertex AI Models
            "gemini-1.5-pro": ModelConfig(
                provider=ModelProvider.VERTEX_AI,
                model_name="gemini-1.5-pro",
                max_tokens=32768,
                cost_per_1k_tokens=0.0025,
                languages=["en", "tr", "de", "fr", "es", "it", "pt"],
                specialties=["turkish_documents", "building_codes", "cost_optimization", "regulatory_analysis"],
                supports_multimodal=True
            ),
            "gemini-1.5-flash": ModelConfig(
                provider=ModelProvider.VERTEX_AI,
                model_name="gemini-1.5-flash",
                max_tokens=8192,
                cost_per_1k_tokens=0.00125,
                languages=["en", "tr", "de", "fr", "es"],
                specialties=["fast_processing", "simple_validation", "document_parsing"]
            ),
            "gemini-pro": ModelConfig(
                provider=ModelProvider.VERTEX_AI,
                model_name="gemini-1.0-pro",
                max_tokens=32768,
                cost_per_1k_tokens=0.0025,
                languages=["en", "tr", "de", "fr", "es"],
                specialties=["general_tasks", "architectural_prompts"]
            )
        }
        
        # Cost optimization thresholds
        self.cost_thresholds = {
            TaskComplexity.SIMPLE: 0.005,    # Max $0.005 per 1k tokens
            TaskComplexity.MEDIUM: 0.015,    # Max $0.015 per 1k tokens  
            TaskComplexity.HIGH: 0.050,      # Max $0.050 per 1k tokens
            TaskComplexity.CRITICAL: 1.000   # No cost limit for critical tasks
        }
    
    def select_optimal_model(
        self,
        language: str = "en",
        complexity: TaskComplexity = TaskComplexity.SIMPLE,
        analysis_type: AnalysisType = AnalysisType.CREATION,
        file_format: Optional[str] = None,
        document_type: Optional[str] = None,
        estimated_tokens: int = 1000,
        budget_constraint: Optional[float] = None,
        user_preference: Optional[str] = None,
        region: str = "eu"
    ) -> Dict[str, Any]:
        """
        Optimum model seçimi yapar
        
        Args:
            language: Input dili (tr, en, de, fr, es)
            complexity: Task karmaşıklığı
            analysis_type: Analiz tipi
            file_format: Dosya formatı (dwg, dxf, ifc, rvt, pdf)
            document_type: Dokümantasyon tipi
            estimated_tokens: Tahmini token sayısı
            budget_constraint: Maliyet sınırı (USD)
            user_preference: Kullanıcı tercihi
            region: Bölge (eu, us, tr, asia)
        """
        
        # Dil normalize et
        lang = (language or "en").lower()
        
        # Skorlama sistemi
        model_scores = {}
        
        for model_id, config in self.model_configs.items():
            score = 0.0
            reasons = []
            
            # Dil desteği skoru (kritik)
            if lang in config.languages:
                score += 30
                reasons.append(f"Dil desteği: {lang}")
            else:
                score -= 20
                reasons.append(f"Dil desteği eksik: {lang}")
            
            # Task tipi uygunluğu
            task_bonus = self._calculate_task_compatibility(analysis_type, config)
            score += task_bonus
            if task_bonus > 0:
                reasons.append(f"Task uygunluğu: {analysis_type.value}")
            
            # Karmaşıklık uygunluğu
            complexity_bonus = self._calculate_complexity_compatibility(complexity, config)
            score += complexity_bonus
            if complexity_bonus > 0:
                reasons.append(f"Karmaşıklık uygunluğu: {complexity.value}")
            
            # Cost efficiency
            cost_score = self._calculate_cost_efficiency(
                complexity, config, estimated_tokens, budget_constraint
            )
            score += cost_score
            if cost_score > 0:
                reasons.append(f"Maliyet verimliliği: ${config.cost_per_1k_tokens}/1k")
            
            # Dosya formatı desteği
            format_bonus = self._calculate_format_compatibility(file_format, config)
            score += format_bonus
            if format_bonus > 0:
                reasons.append(f"Format desteği: {file_format}")
            
            # Bölgesel optimizasyon
            region_bonus = self._calculate_regional_optimization(region, config, lang)
            score += region_bonus
            if region_bonus > 0:
                reasons.append(f"Bölgesel optimizasyon: {region}")
            
            # Kullanıcı tercihi
            if user_preference and user_preference.lower() in model_id.lower():
                score += 15
                reasons.append("Kullanıcı tercihi")
            
            model_scores[model_id] = {
                "score": score,
                "config": config,
                "reasons": reasons,
                "estimated_cost": (estimated_tokens / 1000) * config.cost_per_1k_tokens
            }
        
        # En yüksek skorlu modeli seç
        best_model_id = max(model_scores.keys(), key=lambda k: model_scores[k]["score"])
        best_config = model_scores[best_model_id]
        
        # Fallback kontrolü
        if best_config["score"] < 20:  # Minimum threshold
            logger.warning(f"Düşük uyumluluk skoru: {best_config['score']}")
            # Default fallback
            best_model_id = "gpt-4-turbo" if complexity in [TaskComplexity.HIGH, TaskComplexity.CRITICAL] else "gemini-1.5-flash"
            best_config = model_scores[best_model_id]
        
        return {
            "provider": best_config["config"].provider.value,
            "model": best_config["config"].model_name,
            "model_id": best_model_id,
            "confidence": min(best_config["score"] / 100, 1.0),
            "estimated_cost_usd": best_config["estimated_cost"],
            "selection_reasons": best_config["reasons"],
            "metadata": {
                "max_tokens": best_config["config"].max_tokens,
                "supports_json": best_config["config"].supports_json,
                "supports_streaming": best_config["config"].supports_streaming,
                "supports_multimodal": best_config["config"].supports_multimodal,
                "languages": best_config["config"].languages,
                "specialties": best_config["config"].specialties
            },
            "alternatives": self._get_alternatives(model_scores, best_model_id)
        }
    
    def _calculate_task_compatibility(self, analysis_type: AnalysisType, config: ModelConfig) -> float:
        """Task tipi ile model uygunluğunu hesapla"""
        
        compatibility_map = {
            AnalysisType.EXISTING_PROJECT_ANALYSIS: {
                "complex_reasoning": 25,
                "architectural_analysis": 30,
                "revit_commands": 20
            },
            AnalysisType.DOCUMENT_ANALYSIS: {
                "turkish_documents": 30,
                "document_processing": 25,
                "multi_format_parsing": 20
            },
            AnalysisType.CODE_COMPLIANCE: {
                "building_codes": 30,
                "regulatory_analysis": 25,
                "architectural_design": 20
            },
            AnalysisType.CREATION: {
                "architectural_design": 25,
                "code_generation": 20,
                "revit_commands": 25
            },
            AnalysisType.VALIDATION: {
                "validation": 30,
                "simple_validation": 25,
                "building_codes": 20
            }
        }
        
        task_bonuses = compatibility_map.get(analysis_type, {})
        total_bonus = 0
        
        for specialty in config.specialties:
            if specialty in task_bonuses:
                total_bonus += task_bonuses[specialty]
        
        return min(total_bonus, 30)  # Max 30 points
    
    def _calculate_complexity_compatibility(self, complexity: TaskComplexity, config: ModelConfig) -> float:
        """Karmaşıklık ile model uygunluğunu hesapla"""
        
        if complexity == TaskComplexity.CRITICAL:
            # Critical tasks need most powerful models
            if config.provider == ModelProvider.OPENAI and "gpt-4" in config.model_name:
                return 25
            elif "gemini-1.5-pro" in config.model_name:
                return 20
            else:
                return -10
        
        elif complexity == TaskComplexity.HIGH:
            if "gpt-4" in config.model_name or "gemini-1.5-pro" in config.model_name:
                return 20
            elif "gpt-3.5" in config.model_name or "gemini-1.5-flash" in config.model_name:
                return 5
            else:
                return 10
        
        elif complexity == TaskComplexity.MEDIUM:
            if "gpt-3.5" in config.model_name or "gemini" in config.model_name:
                return 15
            else:
                return 10
        
        else:  # SIMPLE
            if "gemini-1.5-flash" in config.model_name or "gpt-3.5" in config.model_name:
                return 20
            else:
                return 5
    
    def _calculate_cost_efficiency(
        self, 
        complexity: TaskComplexity, 
        config: ModelConfig, 
        estimated_tokens: int,
        budget_constraint: Optional[float]
    ) -> float:
        """Maliyet verimliliğini hesapla"""
        
        estimated_cost = (estimated_tokens / 1000) * config.cost_per_1k_tokens
        threshold = self.cost_thresholds.get(complexity, 0.05)
        
        # Budget constraint kontrolü
        if budget_constraint and estimated_cost > budget_constraint:
            return -30  # Budget exceeded
        
        # Cost efficiency scoring
        if estimated_cost <= threshold * 0.5:
            return 20  # Very cost efficient
        elif estimated_cost <= threshold:
            return 10  # Cost efficient
        elif estimated_cost <= threshold * 2:
            return -5   # Expensive but acceptable
        else:
            return -15  # Too expensive
    
    def _calculate_format_compatibility(self, file_format: Optional[str], config: ModelConfig) -> float:
        """Dosya formatı uygunluğunu hesapla"""
        
        if not file_format:
            return 0
        
        format_compatibility = {
            "dwg": {"multi_format_parsing": 15, "architectural_analysis": 10},
            "dxf": {"multi_format_parsing": 15, "architectural_analysis": 10},
            "ifc": {"complex_reasoning": 15, "architectural_analysis": 15},
            "rvt": {"revit_commands": 20, "architectural_analysis": 15},
            "pdf": {"document_processing": 15, "turkish_documents": 10}
        }
        
        format_bonuses = format_compatibility.get(file_format.lower(), {})
        total_bonus = 0
        
        for specialty in config.specialties:
            if specialty in format_bonuses:
                total_bonus += format_bonuses[specialty]
        
        return min(total_bonus, 20)  # Max 20 points
    
    def _calculate_regional_optimization(self, region: str, config: ModelConfig, language: str) -> float:
        """Bölgesel optimizasyon skoru"""
        
        # Turkish region preference for Turkish content
        if region == "tr" and language == "tr":
            if config.provider == ModelProvider.VERTEX_AI:
                return 15  # Google has good Turkish support
            elif "turkish_documents" in config.specialties:
                return 10
        
        # EU region preferences
        elif region == "eu":
            if config.provider == ModelProvider.VERTEX_AI:
                return 5  # Google Cloud EU
            elif config.provider == ModelProvider.OPENAI:
                return 3  # OpenAI global
        
        # US region preferences  
        elif region == "us":
            if config.provider == ModelProvider.OPENAI:
                return 5  # OpenAI US-based
            elif config.provider == ModelProvider.VERTEX_AI:
                return 3  # Google Cloud global
        
        return 0
    
    def _get_alternatives(self, model_scores: Dict, selected_model: str) -> List[Dict]:
        """Alternatif model önerileri"""
        
        sorted_models = sorted(
            model_scores.items(),
            key=lambda x: x[1]["score"],
            reverse=True
        )
        
        alternatives = []
        for model_id, data in sorted_models[1:4]:  # Top 3 alternatives
            if model_id != selected_model:
                alternatives.append({
                    "model_id": model_id,
                    "provider": data["config"].provider.value,
                    "model": data["config"].model_name,
                    "score": data["score"],
                    "estimated_cost": data["estimated_cost"],
                    "reason": "Alternative option"
                })
        
        return alternatives
    
    # Legacy compatibility
    def select(self, language: str, complexity: str = "simple") -> Dict[str, str]:
<<<<<<< HEAD
        lang = (language or "").lower()
        if lang == "tr" and complexity != "high":
            return {"provider": "vertex", "model": "gemini-2.5-flash-lite"}
        if complexity == "high":
            return {"provider": "openai", "model": "gpt-4.1"}
        return {"provider": "openai", "model": "gpt-4.1"}
=======
        """Legacy method for backward compatibility"""
        
        # Map old complexity values
        complexity_map = {
            "simple": TaskComplexity.SIMPLE,
            "medium": TaskComplexity.MEDIUM, 
            "high": TaskComplexity.HIGH,
            "critical": TaskComplexity.CRITICAL
        }
        
        mapped_complexity = complexity_map.get(complexity.lower(), TaskComplexity.SIMPLE)
        
        result = self.select_optimal_model(
            language=language,
            complexity=mapped_complexity
        )
        
        # Return legacy format
        return {
            "provider": result["provider"],
            "model": result["model"]
        }


# Global instance
model_selector = AdvancedModelSelector()


# Backward compatibility
class ModelSelector(AdvancedModelSelector):
    """Legacy ModelSelector class for compatibility"""
    def __init__(self):
        import warnings
        warnings.warn(
            "Using legacy ModelSelector. Use AdvancedModelSelector or the global model_selector instance instead.",
            DeprecationWarning,
            stacklevel=2
        )
        super().__init__()

>>>>>>> 59b3d54a
<|MERGE_RESOLUTION|>--- conflicted
+++ resolved
@@ -421,14 +421,6 @@
     
     # Legacy compatibility
     def select(self, language: str, complexity: str = "simple") -> Dict[str, str]:
-<<<<<<< HEAD
-        lang = (language or "").lower()
-        if lang == "tr" and complexity != "high":
-            return {"provider": "vertex", "model": "gemini-2.5-flash-lite"}
-        if complexity == "high":
-            return {"provider": "openai", "model": "gpt-4.1"}
-        return {"provider": "openai", "model": "gpt-4.1"}
-=======
         """Legacy method for backward compatibility"""
         
         # Map old complexity values
@@ -467,6 +459,4 @@
             DeprecationWarning,
             stacklevel=2
         )
-        super().__init__()
-
->>>>>>> 59b3d54a
+        super().__init__()