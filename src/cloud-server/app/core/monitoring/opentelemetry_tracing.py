"""
OpenTelemetry Tracing for ArchBuilder.AI
OpenTelemetry tracing - P46-T1
"""

import asyncio
import time
from typing import Dict, List, Any, Optional, Callable
from dataclasses import dataclass
from datetime import datetime
import structlog
from contextlib import asynccontextmanager
from functools import wraps

# OpenTelemetry imports
from opentelemetry import trace
from opentelemetry.exporter.jaeger.thrift import JaegerExporter
from opentelemetry.exporter.otlp.proto.grpc.trace_exporter import OTLPSpanExporter
from opentelemetry.instrumentation.fastapi import FastAPIInstrumentor
from opentelemetry.instrumentation.httpx import HTTPXClientInstrumentor
from opentelemetry.instrumentation.sqlalchemy import SQLAlchemyInstrumentor
from opentelemetry.instrumentation.redis import RedisInstrumentor
from opentelemetry.instrumentation.requests import RequestsInstrumentor
from opentelemetry.sdk.trace import TracerProvider
from opentelemetry.sdk.trace.export import BatchSpanProcessor
from opentelemetry.sdk.resources import Resource
from opentelemetry.trace import Status, StatusCode
from opentelemetry.trace.propagation.tracecontext import TraceContextTextMapPropagator
from opentelemetry.baggage import get_all_baggage, set_baggage

logger = structlog.get_logger(__name__)


@dataclass
class TraceConfig:
    """OpenTelemetry configuration"""

    service_name: str = "archbuilder-ai"
    service_version: str = "1.0.0"
    environment: str = "production"
    jaeger_endpoint: str = "http://localhost:14268/api/traces"
    otlp_endpoint: str = "http://localhost:4317"
    sampling_rate: float = 1.0
    enable_auto_instrumentation: bool = True


class ArchBuilderTracer:
    """OpenTelemetry tracer for ArchBuilder.AI"""

    def __init__(self, config: TraceConfig):
        self.config = config
        self.tracer = None
        self._setup_tracer()

    def _setup_tracer(self):
        """Setup OpenTelemetry tracer"""
        # Create resource
        resource = Resource.create(
            {
                "service.name": self.config.service_name,
                "service.version": self.config.service_version,
                "deployment.environment": self.config.environment,
            }
        )

        # Create tracer provider
        tracer_provider = TracerProvider(resource=resource)
        trace.set_tracer_provider(tracer_provider)

        # Create exporters
        jaeger_exporter = JaegerExporter(
            agent_host_name="localhost",
            agent_port=14268,
        )

        otlp_exporter = OTLPSpanExporter(
            endpoint=self.config.otlp_endpoint,
        )

        # Add span processors
        tracer_provider.add_span_processor(BatchSpanProcessor(jaeger_exporter))
        tracer_provider.add_span_processor(BatchSpanProcessor(otlp_exporter))

        # Get tracer
        self.tracer = trace.get_tracer(__name__)

        logger.info(
            "OpenTelemetry tracer configured", service_name=self.config.service_name
        )

    def get_tracer(self):
        """Get the configured tracer"""
        return self.tracer

    def trace_function(
        self, operation_name: str = None, attributes: Dict[str, Any] = None
    ):
        """Decorator to trace function execution"""

        def decorator(func):
            @wraps(func)
            async def async_wrapper(*args, **kwargs):
                span_name = operation_name or f"{func.__module__}.{func.__name__}"

                with self.tracer.start_as_current_span(span_name) as span:
                    # Add attributes
                    if attributes:
                        for key, value in attributes.items():
                            span.set_attribute(key, value)

                    # Add function arguments as attributes
                    span.set_attribute("function.name", func.__name__)
                    span.set_attribute("function.module", func.__module__)

                    try:
                        start_time = time.time()
                        result = await func(*args, **kwargs)
                        end_time = time.time()

                        # Add timing information
                        span.set_attribute(
                            "duration_ms", (end_time - start_time) * 1000
                        )
                        span.set_status(Status(StatusCode.OK))

                        return result

                    except Exception as e:
                        span.set_status(Status(StatusCode.ERROR, str(e)))
                        span.set_attribute("error", True)
                        span.set_attribute("error.message", str(e))
                        span.set_attribute("error.type", type(e).__name__)
                        raise

            @wraps(func)
            def sync_wrapper(*args, **kwargs):
                span_name = operation_name or f"{func.__module__}.{func.__name__}"

                with self.tracer.start_as_current_span(span_name) as span:
                    # Add attributes
                    if attributes:
                        for key, value in attributes.items():
                            span.set_attribute(key, value)

                    # Add function arguments as attributes
                    span.set_attribute("function.name", func.__name__)
                    span.set_attribute("function.module", func.__module__)

                    try:
                        start_time = time.time()
                        result = func(*args, **kwargs)
                        end_time = time.time()

                        # Add timing information
                        span.set_attribute(
                            "duration_ms", (end_time - start_time) * 1000
                        )
                        span.set_status(Status(StatusCode.OK))

                        return result

                    except Exception as e:
                        span.set_status(Status(StatusCode.ERROR, str(e)))
                        span.set_attribute("error", True)
                        span.set_attribute("error.message", str(e))
                        span.set_attribute("error.type", type(e).__name__)
                        raise

            # Return appropriate wrapper based on function type
            if asyncio.iscoroutinefunction(func):
                return async_wrapper
            else:
                return sync_wrapper

        return decorator

    @asynccontextmanager
    async def trace_async_operation(
        self, operation_name: str, attributes: Dict[str, Any] = None
    ):
        """Context manager for tracing async operations"""
        with self.tracer.start_as_current_span(operation_name) as span:
            if attributes:
                for key, value in attributes.items():
                    span.set_attribute(key, value)

            try:
                yield span
                span.set_status(Status(StatusCode.OK))
            except Exception as e:
                span.set_status(Status(StatusCode.ERROR, str(e)))
                span.set_attribute("error", True)
                span.set_attribute("error.message", str(e))
                span.set_attribute("error.type", type(e).__name__)
                raise

    def trace_ai_operation(self, model: str, operation: str, user_id: str = None):
        """Trace AI operations with specific attributes"""

        def decorator(func):
            @wraps(func)
            async def wrapper(*args, **kwargs):
                span_name = f"ai.{operation}"

                with self.tracer.start_as_current_span(span_name) as span:
                    # AI-specific attributes
                    span.set_attribute("ai.model", model)
                    span.set_attribute("ai.operation", operation)
                    span.set_attribute("ai.user_id", user_id or "anonymous")

                    # Add request context
                    if "prompt" in kwargs:
                        span.set_attribute(
                            "ai.prompt_length", len(str(kwargs["prompt"]))
                        )

                    if "correlation_id" in kwargs:
                        span.set_attribute("correlation.id", kwargs["correlation_id"])

                    try:
                        start_time = time.time()
                        result = await func(*args, **kwargs)
                        end_time = time.time()

                        # Add AI-specific metrics
                        span.set_attribute(
                            "ai.duration_ms", (end_time - start_time) * 1000
                        )
                        span.set_attribute("ai.success", True)

                        # Add response context
                        if isinstance(result, dict):
                            if "confidence" in result:
                                span.set_attribute(
                                    "ai.confidence", result["confidence"]
                                )
                            if "tokens_used" in result:
                                span.set_attribute(
                                    "ai.tokens_used", result["tokens_used"]
                                )

                        span.set_status(Status(StatusCode.OK))
                        return result

                    except Exception as e:
                        span.set_attribute("ai.success", False)
                        span.set_status(Status(StatusCode.ERROR, str(e)))
                        span.set_attribute("error", True)
                        span.set_attribute("error.message", str(e))
                        raise

            return wrapper

        return decorator

    def trace_database_operation(self, operation: str, table: str = None):
        """Trace database operations"""

        def decorator(func):
            @wraps(func)
            async def wrapper(*args, **kwargs):
                span_name = f"db.{operation}"

                with self.tracer.start_as_current_span(span_name) as span:
                    # Database-specific attributes
                    span.set_attribute("db.operation", operation)
                    if table:
                        span.set_attribute("db.table", table)

                    # Add query context
                    if "query" in kwargs:
                        span.set_attribute(
                            "db.query", str(kwargs["query"])[:1000]
                        )  # Truncate long queries

                    try:
                        start_time = time.time()
                        result = await func(*args, **kwargs)
                        end_time = time.time()

                        # Add database metrics
                        span.set_attribute(
                            "db.duration_ms", (end_time - start_time) * 1000
                        )
                        span.set_attribute("db.success", True)

                        # Add result context
                        if isinstance(result, (list, tuple)):
                            span.set_attribute("db.rows_affected", len(result))

                        span.set_status(Status(StatusCode.OK))
                        return result

                    except Exception as e:
                        span.set_attribute("db.success", False)
                        span.set_status(Status(StatusCode.ERROR, str(e)))
                        span.set_attribute("error", True)
                        span.set_attribute("error.message", str(e))
                        raise

            return wrapper

        return decorator

    def trace_file_operation(self, operation: str, file_type: str = None):
        """Trace file operations"""

        def decorator(func):
            @wraps(func)
            async def wrapper(*args, **kwargs):
                span_name = f"file.{operation}"

                with self.tracer.start_as_current_span(span_name) as span:
                    # File-specific attributes
                    span.set_attribute("file.operation", operation)
                    if file_type:
                        span.set_attribute("file.type", file_type)

                    # Add file context
                    if "file_path" in kwargs:
                        span.set_attribute("file.path", str(kwargs["file_path"]))

                    if "file_size" in kwargs:
                        span.set_attribute("file.size_bytes", kwargs["file_size"])

                    try:
                        start_time = time.time()
                        result = await func(*args, **kwargs)
                        end_time = time.time()

                        # Add file metrics
                        span.set_attribute(
                            "file.duration_ms", (end_time - start_time) * 1000
                        )
                        span.set_attribute("file.success", True)

                        span.set_status(Status(StatusCode.OK))
                        return result

                    except Exception as e:
                        span.set_attribute("file.success", False)
                        span.set_status(Status(StatusCode.ERROR, str(e)))
                        span.set_attribute("error", True)
                        span.set_attribute("error.message", str(e))
                        raise

            return wrapper

        return decorator


class TraceContextManager:
    """Manages trace context across service boundaries"""

    def __init__(self, tracer: ArchBuilderTracer):
        self.tracer = tracer
        self.propagator = TraceContextTextMapPropagator()

    def extract_trace_context(self, headers: Dict[str, str]) -> Dict[str, str]:
        """Extract trace context from headers"""
        return self.propagator.extract(headers)

    def inject_trace_context(self, headers: Dict[str, str]) -> Dict[str, str]:
        """Inject trace context into headers"""
        return self.propagator.inject(headers)

    def set_baggage(self, key: str, value: str):
        """Set baggage data for trace context"""
        set_baggage(key, value)

    def get_baggage(self, key: str) -> Optional[str]:
        """Get baggage data from trace context"""
        baggage = get_all_baggage()
        return baggage.get(key)

    def get_all_baggage(self) -> Dict[str, str]:
        """Get all baggage data"""
        return get_all_baggage()


class TraceMetrics:
    """Collects metrics from trace data"""

    def __init__(self, tracer: ArchBuilderTracer):
        self.tracer = tracer
        self.metrics = {
            "total_spans": 0,
            "error_spans": 0,
            "ai_operations": 0,
            "db_operations": 0,
            "file_operations": 0,
            "avg_duration_ms": 0,
            "error_rate": 0,
        }

    def update_metrics(self, span_data: Dict[str, Any]):
        """Update metrics from span data"""
        self.metrics["total_spans"] += 1

        if span_data.get("error"):
            self.metrics["error_spans"] += 1

        if span_data.get("ai.operation"):
            self.metrics["ai_operations"] += 1

        if span_data.get("db.operation"):
            self.metrics["db_operations"] += 1

        if span_data.get("file.operation"):
            self.metrics["file_operations"] += 1

        # Update error rate
        self.metrics["error_rate"] = (
            self.metrics["error_spans"] / self.metrics["total_spans"]
            if self.metrics["total_spans"] > 0
            else 0
        )

    def get_metrics(self) -> Dict[str, Any]:
        """Get current metrics"""
        return self.metrics.copy()


# Global tracer instance
_trace_config = TraceConfig()
_tracer = ArchBuilderTracer(_trace_config)
_trace_context_manager = TraceContextManager(_tracer)
_trace_metrics = TraceMetrics(_tracer)


def trace_function(operation_name: str = None, attributes: Dict[str, Any] = None):
    """Global function tracer decorator"""
    return _tracer.trace_function(operation_name, attributes)


def trace_ai_operation(model: str, operation: str, user_id: str = None):
    """Global AI operation tracer decorator"""
    return _tracer.trace_ai_operation(model, operation, user_id)


def trace_database_operation(operation: str, table: str = None):
    """Global database operation tracer decorator"""
    return _tracer.trace_database_operation(operation, table)


def trace_file_operation(operation: str, file_type: str = None):
    """Global file operation tracer decorator"""
    return _tracer.trace_file_operation(operation, file_type)


async def trace_async_operation(operation_name: str, attributes: Dict[str, Any] = None):
    """Global async operation tracer context manager"""
    return _tracer.trace_async_operation(operation_name, attributes)


def get_trace_context_manager() -> TraceContextManager:
    """Get trace context manager"""
    return _trace_context_manager


def get_trace_metrics() -> Dict[str, Any]:
    """Get trace metrics"""
    return _trace_metrics.get_metrics()


def setup_auto_instrumentation(app=None):
    """Setup automatic instrumentation"""
    if _trace_config.enable_auto_instrumentation:
        # Instrument FastAPI
        if app:
            FastAPIInstrumentor.instrument_app(app)

        # Instrument HTTP clients
        HTTPXClientInstrumentor().instrument()
        RequestsInstrumentor().instrument()

        # Instrument database
        SQLAlchemyInstrumentor().instrument()

        # Instrument Redis
        RedisInstrumentor().instrument()
<<<<<<< HEAD

        logger.info("OpenTelemetry auto-instrumentation enabled")
=======
        
        logger.info("OpenTelemetry auto-instrumentation enabled")


>>>>>>> b59cc0f6
<|MERGE_RESOLUTION|>--- conflicted
+++ resolved
@@ -479,12 +479,7 @@
 
         # Instrument Redis
         RedisInstrumentor().instrument()
-<<<<<<< HEAD
 
         logger.info("OpenTelemetry auto-instrumentation enabled")
-=======
-        
-        logger.info("OpenTelemetry auto-instrumentation enabled")
-
-
->>>>>>> b59cc0f6
+
+
