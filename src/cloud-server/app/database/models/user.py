--- conflicted
+++ resolved
@@ -2,7 +2,6 @@
 # Import the enhanced User model from auth_models
 from app.database.models.auth_models import User
 
-<<<<<<< HEAD
 from datetime import datetime
 
 from sqlalchemy import Boolean, DateTime, String
@@ -23,7 +22,4 @@
 
 
 # User Model
-# Bu dosya kullanıcı veritabanı modelini içerir
-=======
-__all__ = ["User"]
->>>>>>> b59cc0f6
+# Bu dosya kullanıcı veritabanı modelini içerir