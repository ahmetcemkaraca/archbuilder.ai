from __future__ import annotations

from typing import Any, Dict

from fastapi import FastAPI

from app.core.config import settings
from app.core.exceptions import install_exception_handlers
from app.core.logging import configure_logging, get_logger
from app.core.middleware import RequestIdMiddleware
from app.core.security_headers import SecurityHeadersMiddleware
from app.core.enhanced_security import EnhancedSecurityMiddleware
from app.core.rate_limit import limiter
from slowapi.middleware import SlowAPIMiddleware
from app.routers.v1.rag import router as rag_router
from app.routers.v1.auth import router as auth_router
from app.routers.v1.enhanced_auth import router as enhanced_auth_router
from app.routers.v1.storage import router as storage_router
from app.routers.v1.ai import router as ai_router
<<<<<<< HEAD
from app.routers.v1.websocket import router as websocket_router
from app.routers.v1.regional import router as regional_router
=======
from app.middleware.tenant_security import TenantIsolationMiddleware, RateLimitingMiddleware
from app.core.vault_integration import setup_secret_rotation
>>>>>>> b59cc0f6


def create_app() -> FastAPI:
    # Configure logging first
    configure_logging(settings.log_level)
    logger = get_logger()
    
    # Create FastAPI app
    app = FastAPI(
        title=settings.app_name,
        description="ArchBuilder.AI Cloud Server - AI-powered architectural design platform",
        version="1.2.0",
        docs_url="/docs" if settings.environment != "production" else None,
        redoc_url="/redoc" if settings.environment != "production" else None
    )
    
    # Add enhanced security middleware (order matters - most restrictive first)
    app.add_middleware(EnhancedSecurityMiddleware)  # Comprehensive security checks
    app.add_middleware(TenantIsolationMiddleware)   # Multi-tenant isolation
    app.add_middleware(RateLimitingMiddleware)      # Rate limiting
    app.add_middleware(RequestIdMiddleware)         # Request correlation
    app.add_middleware(SecurityHeadersMiddleware)   # Security headers
    app.add_middleware(SlowAPIMiddleware)           # Rate limiting integration
    app.state.limiter = limiter

    @app.get("/health")
    async def health() -> Dict[str, Any]:  # TR: Basit sağlık kontrolü
        return {"status": "ok", "name": settings.app_name}

    # API routers
    # Add startup event for secret rotation
    @app.on_event("startup")
    async def startup_event():
        """Initialize services on startup"""
        try:
            # Setup secret rotation if enabled
            if settings.environment == "production":
                await setup_secret_rotation()
            
            logger.info(f"ArchBuilder.AI Cloud Server started - Environment: {settings.environment}")
            
        except Exception as e:
            logger.error(f"Startup initialization failed: {e}")

    # API routers
    app.include_router(rag_router)
    app.include_router(auth_router)
    app.include_router(enhanced_auth_router)
    app.include_router(storage_router)
    app.include_router(ai_router)
<<<<<<< HEAD
    app.include_router(websocket_router)
    app.include_router(regional_router)
=======
    
    # Install exception handlers
>>>>>>> b59cc0f6
    install_exception_handlers(app)
    
    return app


app = create_app()<|MERGE_RESOLUTION|>--- conflicted
+++ resolved
@@ -17,13 +17,8 @@
 from app.routers.v1.enhanced_auth import router as enhanced_auth_router
 from app.routers.v1.storage import router as storage_router
 from app.routers.v1.ai import router as ai_router
-<<<<<<< HEAD
 from app.routers.v1.websocket import router as websocket_router
 from app.routers.v1.regional import router as regional_router
-=======
-from app.middleware.tenant_security import TenantIsolationMiddleware, RateLimitingMiddleware
-from app.core.vault_integration import setup_secret_rotation
->>>>>>> b59cc0f6
 
 
 def create_app() -> FastAPI:
@@ -74,13 +69,8 @@
     app.include_router(enhanced_auth_router)
     app.include_router(storage_router)
     app.include_router(ai_router)
-<<<<<<< HEAD
     app.include_router(websocket_router)
     app.include_router(regional_router)
-=======
-    
-    # Install exception handlers
->>>>>>> b59cc0f6
     install_exception_handlers(app)
     
     return app
