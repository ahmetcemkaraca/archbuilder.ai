"""
Gelişmiş AI Service 
ArchBuilder.AI için gerçek AI entegrasyonu ve işlem yönetimi
"""

from __future__ import annotations

import asyncio
import logging
import time
from typing import Any, Dict, Optional, List, Union, AsyncGenerator
from uuid import uuid4
from datetime import datetime

from app.database.session import AsyncSession
from app.ai.model_selector import AdvancedModelSelector, TaskComplexity, AnalysisType
from app.ai.prompts.templates.prompt_versioning import registry as prompt_registry
from app.ai.openai.client import create_openai_client
from app.ai.vertex.client import create_vertex_client
from app.database.models.ai_command import AICommand

logger = logging.getLogger(__name__)


class EnhancedAIService:
    """Gelişmiş AI service gerçek model entegrasyonu ile"""
    
    def __init__(self) -> None:
        self._selector = AdvancedModelSelector()
        self._openai_client = None
        self._vertex_client = None
        self._client_cache = {}
        
    async def _get_openai_client(self):
        """OpenAI client lazy initialization"""
        if self._openai_client is None:
            try:
                self._openai_client = await create_openai_client()
            except Exception as e:
                logger.error(f"OpenAI client oluşturulamadı: {str(e)}")
                self._openai_client = None
        return self._openai_client
    
    async def _get_vertex_client(self):
        """Vertex AI client lazy initialization"""
        if self._vertex_client is None:
            try:
                self._vertex_client = await create_vertex_client()
            except Exception as e:
                logger.error(f"Vertex AI client oluşturulamadı: {str(e)}")
                self._vertex_client = None
        return self._vertex_client
    
    async def _get_ai_client(self, provider: str):
        """Provider'a göre AI client getir"""
        if provider == "openai":
            return await self._get_openai_client()
        elif provider == "vertex_ai":
            return await self._get_vertex_client()
        else:
            raise ValueError(f"Desteklenmeyen AI provider: {provider}")
    
    async def create_command(
        self,
        db: AsyncSession,
        command: str,
        input_data: Dict[str, Any],
        user_id: Optional[str],
        project_id: Optional[str],
    ) -> Dict[str, Any]:
<<<<<<< HEAD
        # TR: Basit model seçimi (dil/karmaşıklık ipuçlarına göre)
        language = (
            (input_data.get("language") or "en")
            if isinstance(input_data, dict)
            else "en"
        )
        complexity = (
            (input_data.get("complexity") or "simple")
            if isinstance(input_data, dict)
            else "simple"
        )
        model = self._selector.select(language=language, complexity=complexity)

        # TR: Prompt versiyonlama ile giriş verisini normalize et
        try:
            tmpl = prompt_registry.get("layout_generation")
            prompt = tmpl.format(
                building_type=input_data.get("building_type", "residential"),
                total_area_m2=input_data.get("total_area_m2", 50),
                rooms=(
                    ",".join(input_data.get("rooms", []))
                    if isinstance(input_data.get("rooms"), list)
                    else str(input_data.get("rooms", ""))
                ),
            )
        except Exception:
            prompt = None

        # TR: (Opsiyonel) AI çağrısı — stub clientlerle prompt önizlemesi
        ai_preview: Dict[str, Any] | None = None
=======
        """
        Gelişmiş AI command oluşturma
        Gerçek AI model entegrasyonu ile
        """
        
        correlation_id = f"ai_cmd_{int(time.time())}_{uuid4().hex[:8]}"
        
        # Input verilerini parse et
        language = input_data.get("language", "en")
        complexity_str = input_data.get("complexity", "simple")
        analysis_type_str = input_data.get("analysis_type", "creation")
        file_format = input_data.get("file_format")
        estimated_tokens = input_data.get("estimated_tokens", 2000)
        region = input_data.get("region", "eu")
        
        # Enum'lara çevir
        try:
            complexity = TaskComplexity(complexity_str)
        except ValueError:
            complexity = TaskComplexity.SIMPLE
            
>>>>>>> b59cc0f6
        try:
            analysis_type = AnalysisType(analysis_type_str)
        except ValueError:
            analysis_type = AnalysisType.CREATION
        
        # Optimum model seçimi
        model_selection = self._selector.select_optimal_model(
            language=language,
            complexity=complexity,
            analysis_type=analysis_type,
            file_format=file_format,
            estimated_tokens=estimated_tokens,
            region=region
        )
        
        logger.info(
            f"Model seçimi tamamlandı",
            extra={
                "correlation_id": correlation_id,
                "selected_model": model_selection["model"],
                "provider": model_selection["provider"],
                "confidence": model_selection["confidence"]
            }
        )
        
        # Prompt oluşturma
        prompt = await self._create_prompt(command, input_data, analysis_type)
        
        # AI command DB'ye kaydet
        ai_command = AICommand(
            id=str(uuid4()),
            user_id=user_id,
            project_id=project_id,
            command=command,
            input={
                **input_data,
                "correlation_id": correlation_id,
                "selected_model": model_selection
            },
            output={
                "status": "created",
                "model_selection": model_selection,
                "prompt_preview": prompt[:200] if prompt else None
            },
        )
        
        db.add(ai_command)
        await db.flush()
        
        # Asynchronous AI processing başlat
        asyncio.create_task(
            self._process_ai_command_async(ai_command.id, prompt, model_selection, correlation_id)
        )
        
        return {
            "id": ai_command.id,
            "correlation_id": correlation_id,
            "created_at": ai_command.created_at.isoformat(),
            "selected_model": model_selection,
            "status": "processing",
            "estimated_cost_usd": model_selection.get("estimated_cost_usd", 0.0)
        }
    
    async def _process_ai_command_async(
        self, 
        command_id: str, 
        prompt: str, 
        model_selection: Dict[str, Any],
        correlation_id: str
    ):
        """Asynchronous AI işleme"""
        
        try:
            # AI client getir
            client = await self._get_ai_client(model_selection["provider"])
            if not client:
                raise ValueError(f"AI client kullanılamıyor: {model_selection['provider']}")
            
            # AI response üret
            response = await client.generate(
                prompt=prompt,
                model=model_selection["model"],
                correlation_id=correlation_id,
                temperature=0.1,
                json_mode=True
            )
            
            # DB'de sonucu güncelle
            await self._update_command_result(command_id, response, "completed")
            
        except Exception as e:
            logger.error(
                f"AI command işleme hatası: {str(e)}",
                extra={"command_id": command_id, "correlation_id": correlation_id}
            )
            
            # Hata durumunda DB güncelle
            error_response = {
                "error": True,
                "message": str(e),
                "correlation_id": correlation_id
            }
            await self._update_command_result(command_id, error_response, "failed")
    
    async def _update_command_result(self, command_id: str, result: Dict[str, Any], status: str):
        """AI command sonucunu DB'de güncelle"""
        # Note: Bu fonksiyon DB session ihtiyacı var, 
        # Production'da dependency injection ile çözülmeli
        pass  # Placeholder for now
    
    async def _create_prompt(
        self, 
        command: str, 
        input_data: Dict[str, Any], 
        analysis_type: AnalysisType
    ) -> str:
        """Command ve input'a göre prompt oluştur"""
        
        try:
            if analysis_type == AnalysisType.CREATION:
                template = prompt_registry.get("layout_generation")
                return template.format(
                    building_type=input_data.get("building_type", "residential"),
                    total_area_m2=input_data.get("total_area_m2", 50),
                    rooms=",".join(input_data.get("rooms", [])) if isinstance(input_data.get("rooms"), list) else str(input_data.get("rooms", "")),
                    style_preference=input_data.get("style_preference", "modern"),
                    accessibility_required=input_data.get("accessibility_required", True)
                )
            
            elif analysis_type == AnalysisType.VALIDATION:
                template = prompt_registry.get("validation_prompt")
                return template.format(
                    layout_data=input_data.get("layout_data", {}),
                    building_codes=input_data.get("building_codes", "Turkish")
                )
            
            elif analysis_type == AnalysisType.EXISTING_PROJECT_ANALYSIS:
                return f"""
                Mevcut proje analizi yapın:
                
                Proje Bilgileri: {input_data}
                
                Lütfen şu konularda analiz yapın:
                1. BIM model optimizasyonu
                2. Tasarım iyileştirmeleri 
                3. Teknik geliştirmeler
                4. İş akışı optimizasyonu
                
                Türkçe açıklamalar ile JSON formatında yanıtlayın.
                """
            
            else:
                return f"Command: {command}\nInput Data: {input_data}"
                
        except Exception as e:
            logger.warning(f"Prompt oluşturma hatası: {str(e)}")
            return f"Command: {command}\nInput Data: {input_data}"
    
    async def get_command(self, db: AsyncSession, id_: str) -> Dict[str, Any] | None:
        """AI command bilgilerini getir"""
        
        result = await db.get(AICommand, id_)
        if not result:
            return None
        
        return {
            "id": result.id,
            "user_id": result.user_id,
            "project_id": result.project_id,
            "command": result.command,
            "input": result.input,
            "output": result.output,
            "created_at": result.created_at.isoformat(),
            "updated_at": getattr(result, 'updated_at', None).isoformat() if getattr(result, 'updated_at', None) is not None else None,
            "status": result.output.get("status", "unknown") if result.output else "unknown",
            "correlation_id": result.input.get("correlation_id") if result.input else None
        }
    
    async def get_commands_by_user(
        self, 
        db: AsyncSession, 
        user_id: str, 
        limit: int = 50
    ) -> List[Dict[str, Any]]:
        """Kullanıcının AI command'larını listele"""
        
        # Note: Bu query implementation SQLAlchemy ile yapılacak
        # Placeholder return
        return []
    
    async def generate_streaming_response(
        self,
        command: str,
        input_data: Dict[str, Any],
        correlation_id: Optional[str] = None
    ) -> AsyncGenerator[Dict[str, Any], None]:
        """Streaming AI response"""
        
        if not correlation_id:
            correlation_id = f"stream_{int(time.time())}_{uuid4().hex[:8]}"
        
        # Model selection
        model_selection = self._selector.select_optimal_model(
            language=input_data.get("language", "en"),
            complexity=TaskComplexity(input_data.get("complexity", "simple")),
            analysis_type=AnalysisType(input_data.get("analysis_type", "creation"))
        )
        
        # Client getir
        client = await self._get_ai_client(model_selection["provider"])
        if not client:
            yield {"error": f"AI client kullanılamıyor: {model_selection['provider']}"}
            return
        
        # Prompt oluştur
        prompt = await self._create_prompt(
            command, 
            input_data, 
            AnalysisType(input_data.get("analysis_type", "creation"))
        )
        
        # Streaming generate
        async for chunk in client.generate_streaming(
            prompt=prompt,
            model=model_selection["model"],
            correlation_id=correlation_id
        ):
            yield chunk
    
    async def validate_ai_setup(self) -> Dict[str, Any]:
        """AI setup doğrulaması"""
        
        results = {
            "openai": {"available": False, "error": None},
            "vertex_ai": {"available": False, "error": None}
        }
        
        # OpenAI test
        try:
            openai_client = await self._get_openai_client()
            if openai_client:
                results["openai"]["available"] = await openai_client.validate_api_key()
        except Exception as e:
            results["openai"]["error"] = str(e)
        
        # Vertex AI test
        try:
            vertex_client = await self._get_vertex_client()
            if vertex_client:
                results["vertex_ai"]["available"] = await vertex_client.validate_credentials()
        except Exception as e:
            results["vertex_ai"]["error"] = str(e)
        
        return results


# Backward compatibility
class AIService(EnhancedAIService):
    """Legacy class alias"""
    pass<|MERGE_RESOLUTION|>--- conflicted
+++ resolved
@@ -68,7 +68,6 @@
         user_id: Optional[str],
         project_id: Optional[str],
     ) -> Dict[str, Any]:
-<<<<<<< HEAD
         # TR: Basit model seçimi (dil/karmaşıklık ipuçlarına göre)
         language = (
             (input_data.get("language") or "en")
@@ -99,29 +98,6 @@
 
         # TR: (Opsiyonel) AI çağrısı — stub clientlerle prompt önizlemesi
         ai_preview: Dict[str, Any] | None = None
-=======
-        """
-        Gelişmiş AI command oluşturma
-        Gerçek AI model entegrasyonu ile
-        """
-        
-        correlation_id = f"ai_cmd_{int(time.time())}_{uuid4().hex[:8]}"
-        
-        # Input verilerini parse et
-        language = input_data.get("language", "en")
-        complexity_str = input_data.get("complexity", "simple")
-        analysis_type_str = input_data.get("analysis_type", "creation")
-        file_format = input_data.get("file_format")
-        estimated_tokens = input_data.get("estimated_tokens", 2000)
-        region = input_data.get("region", "eu")
-        
-        # Enum'lara çevir
-        try:
-            complexity = TaskComplexity(complexity_str)
-        except ValueError:
-            complexity = TaskComplexity.SIMPLE
-            
->>>>>>> b59cc0f6
         try:
             analysis_type = AnalysisType(analysis_type_str)
         except ValueError:
